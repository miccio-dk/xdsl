from __future__ import annotations
from xdsl.dialects.builtin import *
from xdsl.diagnostic import *
from typing import TypeVar
from dataclasses import dataclass

indentNumSpaces = 2


@dataclass(eq=False, repr=False)
class Printer:

    stream: Optional[Any] = field(default=None)
    print_operand_types: bool = field(default=True)
    print_result_types: bool = field(default=True)
    diagnostic: Diagnostic = field(default_factory=Diagnostic)
    _indent: int = field(default=0, init=False)
    _ssa_values: Dict[SSAValue, str] = field(default_factory=dict, init=False)
    _ssa_names: Dict[str, int] = field(default_factory=dict, init=False)
    _block_names: Dict[Block, int] = field(default_factory=dict, init=False)
    _next_valid_name_id: int = field(default=0, init=False)
    _next_valid_block_id: int = field(default=0, init=False)
    _current_line: int = field(default=0, init=False)
    _current_column: int = field(default=0, init=False)
    _next_line_callback: List[Callable[[], None]] = field(default_factory=list,
                                                          init=False)

    def _print(self, text: Any):
        text = str(text)
        lines = text.split('\n')
        if len(lines) != 1:
            self._current_line += len(lines) - 1
            self._current_column = len(lines[-1])
        else:
            self._current_column += len(lines[-1])
        print(text, end='', file=self.stream)

    def print_string(self, string) -> None:
        self._print(string)

    def _add_message_on_next_line(self, message: str, begin_pos: int,
                                  end_pos: int):
        """Add a message that will be displayed on the next line."""
        self._next_line_callback.append(
            (lambda indent: lambda: self._print_message(
                message, begin_pos, end_pos, indent))(self._indent))

    def _print_message(self,
                       message: str,
                       begin_pos: int,
                       end_pos: int,
                       indent=None):
        """
        Print a message.
        This is expected to be called on the beginning of a new line, and expect to create a new line at the end.
        """
        indent = self._indent if indent is None else indent
        self._print(" " * indent * indentNumSpaces)
        indent_size = indent * indentNumSpaces
        message_end_pos = max([len(line) for line in message.split("\n")]) + 2
        first_line = (begin_pos - indent_size) * "-" + (
            end_pos - begin_pos + 1) * "^" + (max(message_end_pos, end_pos) -
                                              end_pos) * "-"
        self._print(first_line)
        self._print_new_line(indent=indent, print_message=False)
        message_lines = message.split("\n")
        for message_line in message_lines:
            self._print("| ")
            self._print(message_line)
            self._print_new_line(indent=indent, print_message=False)
        self._print("-" * (max(message_end_pos, end_pos) - indent_size + 1))
        self._print_new_line(indent=0, print_message=False)

    T = TypeVar('T')

    def print_list(self, elems: List[T], print_fn: Callable[[T],
                                                            None]) -> None:
        if len(elems) == 0:
            return
        print_fn(elems[0])
        for elem in elems[1:]:
            self._print(", ")
            print_fn(elem)

    def _print_new_line(self, indent=None, print_message=True) -> None:
        indent = self._indent if indent is None else indent
        self._print("\n")
        if print_message:
            while len(self._next_line_callback) != 0:
                callback = self._next_line_callback[0]
                self._next_line_callback = self._next_line_callback[1:]
                callback()
        self._print(" " * indent * indentNumSpaces)

    def _get_new_valid_name_id(self) -> str:
        self._next_valid_name_id += 1
        return str(self._next_valid_name_id - 1)

    def _get_new_valid_block_id(self) -> int:
        self._next_valid_block_id += 1
        return self._next_valid_block_id - 1

    def _print_result_value(self, op: Operation, idx: int) -> None:
        val = op.results[idx]
        self._print("%")
        if val in self._ssa_values.keys():
            name = self._ssa_values[val]
        elif val.name:
            curr_ind = self._ssa_names.get(val.name, 0)
            name = val.name + (str(curr_ind) if curr_ind != 0 else "")
            self._ssa_values[val] = name
            self._ssa_names[val.name] = curr_ind + 1
        else:
            name = self._get_new_valid_name_id()
            self._ssa_values[val] = name
        self._print("%s" % name)
        if self.print_result_types:
            self._print(" : ")
            self.print_attribute(val.typ)

    def _print_results(self, op: Operation) -> None:
        results = op.results
        # No results
        if len(results) == 0:
            return

        # One result
        if len(results) == 1:
            self._print_result_value(op, 0)
            self._print(" = ")
            return

        # Multiple results
        self._print("(")
        self._print_result_value(op, 0)
        for idx in range(1, len(results)):
            self._print(", ")
            self._print_result_value(op, idx)
        self._print(") = ")

    def _print_operand(self, operand: SSAValue) -> None:
        if (self._ssa_values.get(operand) == None):
            raise KeyError(
                "SSAValue is not part of the IR, are you sure all operations are added before their uses?"
            )
        self._print("%")

        self._print("%s" % self._ssa_values[operand])

        if self.print_operand_types:
            self._print(" : ")
            self.print_attribute(operand.typ)

    def _print_ops(self, ops: List[Operation]) -> None:
        self._indent += 1
        for op in ops:
            self._print_new_line()
            self._print_op(op)
        self._indent -= 1
        if len(ops) > 0:
            self._print_new_line()

    def print_block_name(self, block: Block) -> None:
        self._print("^")
        if block not in self._block_names:
            self._block_names[block] = self._get_new_valid_block_id()
        self._print(self._block_names[block])

    def _print_named_block(self, block: Block) -> None:
        self.print_block_name(block)
        if len(block.args) > 0:
            self._print("(")
            self.print_list(block.args, self._print_block_arg)
            self._print(")")
        self._print(":")
        if len(block.ops) > 0:
            self._print_ops(block.ops)
        else:
            self._print_new_line()

    def _print_block_arg(self, arg: BlockArgument) -> None:
        self._print("%")
        name = self._get_new_valid_name_id()
        self._ssa_values[arg] = name
        self._print("%s : " % name)
        self.print_attribute(arg.typ)

    def _print_region(self, region: Region) -> None:
        if len(region.blocks) == 0:
            self._print(" {}")
            return

        if len(region.blocks) == 1 and len(region.blocks[0].args) == 0:
            self._print(" {")
            self._print_ops(region.blocks[0].ops)
            self._print("}")
            return

        self._print(" {")
        self._print_new_line()
        for block in region.blocks:
            self._print_named_block(block)
        self._print("}")

    def _print_regions(self, regions: List[Region]) -> None:
        for region in regions:
            self._print_region(region)

    def _print_operands(self, operands: List[SSAValue]) -> None:
        if len(operands) == 0:
            self._print("()")
            return

        self._print("(")
        self._print_operand(operands[0])
        for operand in operands[1:]:
            self._print(", ")
            self._print_operand(operand)
        self._print(")")

    def print_attribute(self, attribute: Attribute) -> None:
        if isinstance(attribute, IntegerType):
<<<<<<< HEAD
            assert isinstance(width := attribute.width, IntAttr)
            self._print(f'!i{width.data}', end='')
=======
            width = attribute.parameters[0]
            assert isinstance(width, IntAttr)
            self._print(f'!i{width.data}')
>>>>>>> 75f510df
            return

        if isinstance(attribute, FloatType):
            assert isinstance(width := attribute.width, IntAttr)
            self._print(f'!f{width.data}', end='')
            return

        if isinstance(attribute, StringAttr):
            self._print(f'"{attribute.data}"')
            return

        if isinstance(attribute, FlatSymbolRefAttr):
            self._print(f'@{attribute.parameters[0].data}')
            return

        if isinstance(attribute, IntegerAttr):
<<<<<<< HEAD
            assert (isinstance(value := attribute.value, IntAttr))
            self._print(value.data, end='')
            self._print(" : ", end='')
            self.print_attribute(attribute.typ)
            return

        if isinstance(attribute, FloatingAttr):
            assert (isinstance(value := attribute.value, FloatAttr))
            self._print(value.data, end='')
            self._print(" : ", end='')
            self.print_attribute(attribute.typ)
=======
            width = attribute.parameters[0]
            typ = attribute.parameters[1]
            assert (isinstance(width, IntAttr))
            self._print(width.data)
            self._print(" : ")
            self.print_attribute(typ)
>>>>>>> 75f510df
            return

        if isinstance(attribute, ArrayAttr):
            self.print_string("[")
            self.print_list(attribute.data, self.print_attribute)
            self.print_string("]")
            return

        if isinstance(attribute, Data):
            self._print(f'!{attribute.name}<')
            attribute.print(self)
            self._print(">")
            return

        assert isinstance(attribute, ParametrizedAttribute)

        self._print(f'!{attribute.name}')
        if len(attribute.parameters) != 0:
            self._print("<")
            self.print_list(attribute.parameters, self.print_attribute)
            self._print(">")

    def print_successors(self, successors: List[Block]):
        if len(successors) == 0:
            return
        self._print(" (")
        self.print_list(successors, self.print_block_name)
        self._print(")")

    def _print_op_attributes(self, attributes: Dict[str, Attribute]) -> None:
        if len(attributes) == 0:
            return

        self._print(" ")
        self._print("[")

        attribute_list = [p for p in attributes.items()]
        self._print("\"%s\" = " % attribute_list[0][0])
        self.print_attribute(attribute_list[0][1])
        for (attr_name, attr) in attribute_list[1:]:
            self._print(", \"%s\" = " % attr_name)
            self.print_attribute(attr)
        self._print("]")

    def _print_op(self, op: Operation) -> None:
        begin_op_pos = self._current_column
        self._print_results(op)
        self._print(op.name)
        self._print_operands(op.operands)
        self.print_successors(op.successors)
        self._print_op_attributes(op.attributes)
        end_op_pos = self._current_column - 1
        if op in self.diagnostic.op_messages:
            for message in self.diagnostic.op_messages[op]:
                self._add_message_on_next_line(message, begin_op_pos,
                                               end_op_pos)
        self._print_regions(op.regions)

    def print_op(self, op: Operation) -> None:
        self._print_op(op)
        self._print_new_line()<|MERGE_RESOLUTION|>--- conflicted
+++ resolved
@@ -220,19 +220,13 @@
 
     def print_attribute(self, attribute: Attribute) -> None:
         if isinstance(attribute, IntegerType):
-<<<<<<< HEAD
             assert isinstance(width := attribute.width, IntAttr)
-            self._print(f'!i{width.data}', end='')
-=======
-            width = attribute.parameters[0]
-            assert isinstance(width, IntAttr)
             self._print(f'!i{width.data}')
->>>>>>> 75f510df
             return
 
         if isinstance(attribute, FloatType):
             assert isinstance(width := attribute.width, IntAttr)
-            self._print(f'!f{width.data}', end='')
+            self._print(f'!f{width.data}')
             return
 
         if isinstance(attribute, StringAttr):
@@ -244,26 +238,17 @@
             return
 
         if isinstance(attribute, IntegerAttr):
-<<<<<<< HEAD
             assert (isinstance(value := attribute.value, IntAttr))
-            self._print(value.data, end='')
-            self._print(" : ", end='')
+            self._print(value.data)
+            self._print(" : ")
             self.print_attribute(attribute.typ)
             return
 
         if isinstance(attribute, FloatingAttr):
             assert (isinstance(value := attribute.value, FloatAttr))
-            self._print(value.data, end='')
-            self._print(" : ", end='')
+            self._print(value.data)
+            self._print(" : ")
             self.print_attribute(attribute.typ)
-=======
-            width = attribute.parameters[0]
-            typ = attribute.parameters[1]
-            assert (isinstance(width, IntAttr))
-            self._print(width.data)
-            self._print(" : ")
-            self.print_attribute(typ)
->>>>>>> 75f510df
             return
 
         if isinstance(attribute, ArrayAttr):
