--- conflicted
+++ resolved
@@ -22,28 +22,9 @@
         self.ctx.register_op(Addi)
         self.ctx.register_op(Muli)
         self.ctx.register_op(Subi)
-<<<<<<< HEAD
-
-        self.ctx.register_op(FloorDiviSI)
-        self.ctx.register_op(CeilDiviSI)
-        self.ctx.register_op(CeilDiviUI)
-
-        self.ctx.register_op(MaxF)
-        self.ctx.register_op(MaxSI)
-        self.ctx.register_op(MaxUI)
-        self.ctx.register_op(MinF)
-        self.ctx.register_op(MinSI)
-        self.ctx.register_op(MinUI)
-
-        self.ctx.register_op(Select)
-
-        self.ctx.register_op(ShLI)
-
-=======
         self.ctx.register_op(FloorDivSI)
         self.ctx.register_op(CeilDivSI)
         self.ctx.register_op(CeilDivUI)
->>>>>>> dfa1fc51
         self.ctx.register_op(RemSI)
         self.ctx.register_op(MinSI)
         self.ctx.register_op(MaxSI)
@@ -60,6 +41,8 @@
         self.ctx.register_op(XOrI)
         self.ctx.register_op(Minf)
         self.ctx.register_op(Maxf)
+
+        self.ctx.register_op(Select)
 
 
 @irdl_op_definition
@@ -148,51 +131,7 @@
 
 
 @irdl_op_definition
-<<<<<<< HEAD
-class DivUI(Operation):
-    name: str = "arith.divui"
-    input1 = OperandDef(IntegerType)
-    input2 = OperandDef(IntegerType)
-    output = ResultDef(IntegerType)
-
-    # TODO replace with trait
-    def verify_(self) -> None:
-        if self.input1.typ != self.input2.typ or self.input2.typ != self.output.typ:
-            raise VerifyException(
-                "expect all input and output types to be equal")
-
-    @staticmethod
-    def get(operand1: Union[Operation, SSAValue],
-            operand2: Union[Operation, SSAValue]) -> DivUI:
-        return DivUI.build(operands=[operand1, operand2],
-                           result_types=[IntegerType.from_width(32)])
-
-
-@irdl_op_definition
-class DivSI(Operation):
-    name: str = "arith.divsi"
-    input1 = OperandDef(IntegerType)
-    input2 = OperandDef(IntegerType)
-    output = ResultDef(IntegerType)
-
-    # TODO replace with trait
-    def verify_(self) -> None:
-        if self.input1.typ != self.input2.typ or self.input2.typ != self.output.typ:
-            raise VerifyException(
-                "expect all input and output types to be equal")
-
-    @staticmethod
-    def get(operand1: Union[Operation, SSAValue],
-            operand2: Union[Operation, SSAValue]) -> DivSI:
-        return DivSI.build(operands=[operand1, operand2],
-                           result_types=[IntegerType.from_width(32)])
-
-
-@irdl_op_definition
-class FloorDiviSI(Operation):
-=======
 class FloorDivSI(Operation):
->>>>>>> dfa1fc51
     name: str = "arith.floordivsi"
     lhs = OperandDef(signlessIntegerLike)
     rhs = OperandDef(signlessIntegerLike)
@@ -255,137 +194,122 @@
 
 
 @irdl_op_definition
-class CeilDiviSI(Operation):
-    name: str = "arith.ceildivsi"
-    input1 = OperandDef(IntegerType)
-    input2 = OperandDef(IntegerType)
-    output = ResultDef(IntegerType)
-
-    # TODO replace with trait
-    def verify_(self) -> None:
-        if self.input1.typ != self.input2.typ or self.input2.typ != self.output.typ:
-            raise VerifyException(
-                "expect all input and output types to be equal")
-
-    @staticmethod
-    def get(operand1: Union[Operation, SSAValue],
-            operand2: Union[Operation, SSAValue]) -> CeilDiviSI:
-        return CeilDiviSI.build(operands=[operand1, operand2],
-                                result_types=[IntegerType.from_width(32)])
-
-
-@irdl_op_definition
-class CeilDiviUI(Operation):
-    name: str = "arith.ceildivui"
-    input1 = OperandDef(IntegerType)  # should be unsigned
-    input2 = OperandDef(IntegerType)  # should be unsigned
-    output = ResultDef(IntegerType)  # should be unsigned
-
-    # TODO replace with trait
-    def verify_(self) -> None:
-        if self.input1.typ != self.input2.typ or self.input2.typ != self.output.typ:
-            raise VerifyException(
-                "expect all input and output types to be equal")
-
-    @staticmethod
-    def get(operand1: Union[Operation, SSAValue],
-            operand2: Union[Operation, SSAValue]) -> CeilDiviUI:
-        return CeilDiviUI.build(operands=[operand1, operand2],
-                                result_types=[IntegerType.from_width(32)])
-
-
-@irdl_op_definition
-class MaxF(Operation):
-    name: str = "arith.maxf"
-    input1 = OperandDef(Float32Type)
-    input2 = OperandDef(Float32Type)
-    output = ResultDef(Float32Type)
-
-    # TODO replace with trait
-    def verify_(self) -> None:
-        if self.input1.typ != self.input2.typ or self.input2.typ != self.output.typ:
-            raise VerifyException(
-                "expect all input and output types to be equal")
-
-    @staticmethod
-    def get(operand1: Union[Operation, SSAValue],
-            operand2: Union[Operation, SSAValue]) -> MaxF:
-        return MaxF.build(operands=[operand1, operand2],
-                          result_types=[Float32Type])
+class RemSI(Operation):
+    name: str = "arith.remsi"
+    lhs = OperandDef(signlessIntegerLike)
+    rhs = OperandDef(signlessIntegerLike)
+    result = ResultDef(signlessIntegerLike)
+
+    # TODO replace with trait
+    def verify_(self) -> None:
+        if self.lhs.typ != self.rhs.typ or self.rhs.typ != self.result.typ:
+            raise VerifyException(
+                "expect all input and result types to be equal")
+
+    @staticmethod
+    def get(operand1: Union[Operation, SSAValue],
+            operand2: Union[Operation, SSAValue]) -> RemSI:
+        operand1 = SSAValue.get(operand1)
+        return RemSI.build(operands=[operand1, operand2],
+                           result_types=[operand1.typ])
+
+
+@irdl_op_definition
+class MinUI(Operation):
+    name: str = "arith.minui"
+    lhs = OperandDef(signlessIntegerLike)
+    rhs = OperandDef(signlessIntegerLike)
+    result = ResultDef(signlessIntegerLike)
+
+    # TODO replace with trait
+    def verify_(self) -> None:
+        if self.lhs.typ != self.rhs.typ or self.rhs.typ != self.result.typ:
+            raise VerifyException(
+                "expect all input and result types to be equal")
+
+    @staticmethod
+    def get(operand1: Union[Operation, SSAValue],
+            operand2: Union[Operation, SSAValue]) -> MinUI:
+        operand1 = SSAValue.get(operand1)
+        return MinUI.build(operands=[operand1, operand2],
+                           result_types=[operand1.typ])
+
+
+@irdl_op_definition
+class MaxUI(Operation):
+    name: str = "arith.maxui"
+    lhs = OperandDef(signlessIntegerLike)
+    rhs = OperandDef(signlessIntegerLike)
+    result = ResultDef(signlessIntegerLike)
+
+    # TODO replace with trait
+    def verify_(self) -> None:
+        if self.lhs.typ != self.rhs.typ or self.rhs.typ != self.result.typ:
+            raise VerifyException(
+                "expect all input and result types to be equal")
+
+    @staticmethod
+    def get(operand1: Union[Operation, SSAValue],
+            operand2: Union[Operation, SSAValue]) -> MaxUI:
+        operand1 = SSAValue.get(operand1)
+        return MaxUI.build(operands=[operand1, operand2],
+                           result_types=[operand1.typ])
+
+
+@irdl_op_definition
+class MinSI(Operation):
+    name: str = "arith.minsi"
+    lhs = OperandDef(signlessIntegerLike)
+    rhs = OperandDef(signlessIntegerLike)
+    result = ResultDef(signlessIntegerLike)
+
+    # TODO replace with trait
+    def verify_(self) -> None:
+        if self.lhs.typ != self.rhs.typ or self.rhs.typ != self.result.typ:
+            raise VerifyException(
+                "expect all input and result types to be equal")
+
+    @staticmethod
+    def get(operand1: Union[Operation, SSAValue],
+            operand2: Union[Operation, SSAValue]) -> MinSI:
+        operand1 = SSAValue.get(operand1)
+        return MinSI.build(operands=[operand1, operand2],
+                           result_types=[operand1.typ])
 
 
 @irdl_op_definition
 class MaxSI(Operation):
     name: str = "arith.maxsi"
-    input1 = OperandDef(IntegerType)
-    input2 = OperandDef(IntegerType)
-    output = ResultDef(IntegerType)
-
-    # TODO replace with trait
-    def verify_(self) -> None:
-        if self.input1.typ != self.input2.typ or self.input2.typ != self.output.typ:
-            raise VerifyException(
-                "expect all input and output types to be equal")
+    lhs = OperandDef(signlessIntegerLike)
+    rhs = OperandDef(signlessIntegerLike)
+    result = ResultDef(signlessIntegerLike)
+
+    # TODO replace with trait
+    def verify_(self) -> None:
+        if self.lhs.typ != self.rhs.typ or self.rhs.typ != self.result.typ:
+            raise VerifyException(
+                "expect all input and result types to be equal")
 
     @staticmethod
     def get(operand1: Union[Operation, SSAValue],
             operand2: Union[Operation, SSAValue]) -> MaxSI:
+        operand1 = SSAValue.get(operand1)
         return MaxSI.build(operands=[operand1, operand2],
-                           result_types=[IntegerType.from_width(32)])
-
-
-@irdl_op_definition
-class MaxUI(Operation):
-    name: str = "arith.maxui"
-    input1 = OperandDef(IntegerType)  # should be unsigned
-    input2 = OperandDef(IntegerType)  # should be unsigned
-    output = ResultDef(IntegerType)  # should be unsigned
-
-    # TODO replace with trait
-    def verify_(self) -> None:
-        if self.input1.typ != self.input2.typ or self.input2.typ != self.output.typ:
-            raise VerifyException(
-                "expect all input and output types to be equal")
-
-    @staticmethod
-    def get(operand1: Union[Operation, SSAValue],
-            operand2: Union[Operation, SSAValue]) -> MaxUI:
-        return MaxUI.build(operands=[operand1, operand2],
-                           result_types=[IntegerType.from_width(32)])
-
-
-@irdl_op_definition
-class MinF(Operation):
-    name: str = "arith.minf"
-    input1 = OperandDef(Float32Type)
-    input2 = OperandDef(Float32Type)
-    output = ResultDef(Float32Type)
-
-    # TODO replace with trait
-    def verify_(self) -> None:
-        if self.input1.typ != self.input2.typ or self.input2.typ != self.output.typ:
-            raise VerifyException(
-                "expect all input and output types to be equal")
-
-    @staticmethod
-    def get(operand1: Union[Operation, SSAValue],
-            operand2: Union[Operation, SSAValue]) -> MinF:
-        return MinF.build(operands=[operand1, operand2],
-                          result_types=[Float32Type])
-
-
-@irdl_op_definition
-class MinSI(Operation):
-    name: str = "arith.minsi"
-    input1 = OperandDef(IntegerType)
-    input2 = OperandDef(IntegerType)
-    output = ResultDef(IntegerType)
-
-    # TODO replace with trait
-    def verify_(self) -> None:
-        if self.input1.typ != self.input2.typ or self.input2.typ != self.output.typ:
-            raise VerifyException(
-                "expect all input and output types to be equal")
+                           result_types=[operand1.typ])
+
+
+@irdl_op_definition
+class AndI(Operation):
+    name: str = "arith.andi"
+    lhs = OperandDef(signlessIntegerLike)
+    rhs = OperandDef(signlessIntegerLike)
+    result = ResultDef(signlessIntegerLike)
+
+    # TODO replace with trait
+    def verify_(self) -> None:
+        if self.lhs.typ != self.rhs.typ or self.rhs.typ != self.result.typ:
+            raise VerifyException(
+                "expect all input and result types to be equal")
 
     @staticmethod
     def get(operand1: Union[Operation, SSAValue],
@@ -738,4 +662,28 @@
             operand2: Union[Operation, SSAValue]) -> Minf:
         operand1 = SSAValue.get(operand1)
         return Minf.build(operands=[operand1, operand2],
-                          result_types=[operand1.typ])+                          result_types=[operand1.typ])
+
+
+@irdl_op_definition
+class Select(Operation):
+    name: str = "arith.select"
+    input1 = OperandDef(IntegerType.from_width(1))  # should be unsigned
+    input2 = OperandDef(Attribute)
+    input3 = OperandDef(Attribute)
+    output = ResultDef(Attribute)
+
+    # TODO replace with trait
+    def verify_(self) -> None:
+        if self.input1.typ != IntegerType.from_width(1):
+            raise VerifyException("Condition has to be of type !i1")
+        if self.input2.typ != self.input3.typ or self.input3.typ != self.output.typ:
+            raise VerifyException(
+                "expect all input and output types to be equal")
+
+    @staticmethod
+    def get(operand1: Union[Operation, SSAValue], operand2: Union[Operation,
+                                                                  SSAValue],
+            operand3: Union[Operation, SSAValue], type: Attribute) -> Select:
+        return Select.build(operands=[operand1, operand2, operand3],
+                            result_types=[type])