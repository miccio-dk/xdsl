--- conflicted
+++ resolved
@@ -1,24 +1,3 @@
-<<<<<<< HEAD
-[metadata]
-name = xdsl
-author = Mathieu Fehr
-author_email = mathieu.fehr@gmail.com
-description = xDSL package
-long_description = file: README.md
-long_description_content_type = text/markdown
-url = https://github.com/xdslproject/xdsl
-project_urls =
-    Bug Tracker = https://github.com/xdslproject/xdsl/issues
-classifiers =
-    Programming Language :: Python :: 3
-    License :: OSI Approved :: Apache Software License
-    Operating System :: OS Independent
-
-[options]
-python_requires = >=3.10
-
-=======
->>>>>>> 224b6667
 [flake8]
 max-line-length = 90
 ignore = F403,E226,E731,E275,W503,F405,E722,E741,W504,W605,E402
